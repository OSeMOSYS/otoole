--- conflicted
+++ resolved
@@ -111,7 +111,40 @@
     return config
 
 
-<<<<<<< HEAD
+def create_name_mappings(
+    config: Dict[str, Dict[str, Union[str, List]]], map_full_to_short: bool = True
+) -> Dict:
+    """Creates name mapping between full name and short name.
+
+    Arguments
+    ---------
+    config : Dict[str, Dict[str, Union[str, List]]]
+        Parsed user configuration file
+    map_full_to_short: bool
+        Map full name to short name if true, else map short name to full name
+
+    Returns
+    -------
+    csv_to_excel Dict[str, str]
+        Mapping of full name to shortened name
+
+    """
+
+    csv_to_excel = {}
+    for name, params in config.items():
+        try:
+            csv_to_excel[name] = params["short_name"]
+        except KeyError:
+            if len(name) > 31:
+                logger.info(f"{name} does not have a 'short_name'")
+            continue
+
+    if map_full_to_short:
+        return csv_to_excel
+    else:
+        return {v: k for k, v in csv_to_excel.items()}
+
+
 def validate_config(config: Dict) -> None:
     """Validates user input data
 
@@ -224,38 +257,4 @@
 
 def get_all_sets(config: Dict) -> List:
     """Extracts user defined sets"""
-    return [x for x, y in config.items() if y["type"] == "set"]
-=======
-def create_name_mappings(
-    config: Dict[str, Dict[str, Union[str, List]]], map_full_to_short: bool = True
-) -> Dict:
-    """Creates name mapping between full name and short name.
-
-    Arguments
-    ---------
-    config : Dict[str, Dict[str, Union[str, List]]]
-        Parsed user configuration file
-    map_full_to_short: bool
-        Map full name to short name if true, else map short name to full name
-
-    Returns
-    -------
-    csv_to_excel Dict[str, str]
-        Mapping of full name to shortened name
-
-    """
-
-    csv_to_excel = {}
-    for name, params in config.items():
-        try:
-            csv_to_excel[name] = params["short_name"]
-        except KeyError:
-            if len(name) > 31:
-                logger.info(f"{name} does not have a 'short_name'")
-            continue
-
-    if map_full_to_short:
-        return csv_to_excel
-    else:
-        return {v: k for k, v in csv_to_excel.items()}
->>>>>>> f9d7c0fe
+    return [x for x, y in config.items() if y["type"] == "set"]