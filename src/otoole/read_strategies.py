import logging
import os
from typing import Any, Dict, List, Optional, TextIO, Tuple, Union

import pandas as pd
from amply import Amply
from flatten_dict import flatten

<<<<<<< HEAD
from otoole.exceptions import (
    OtooleDeprecationError,
    OtooleError,
    OtooleExcelNameMismatchError,
)
=======
from otoole.exceptions import OtooleDeprecationError
>>>>>>> a10d336e
from otoole.input import ReadStrategy
from otoole.preprocess.longify_data import check_datatypes, check_set_datatype
from otoole.utils import create_name_mappings

logger = logging.getLogger(__name__)


class ReadMemory(ReadStrategy):
    """Read a dict of OSeMOSYS parameters from memory"""

    def __init__(
        self, parameters: Dict[str, pd.DataFrame], user_config: Dict[str, Dict]
    ):
        super().__init__(user_config)
        self._parameters = parameters

    def read(
        self, filepath: Union[str, TextIO] = None, **kwargs
    ) -> Tuple[Dict[str, pd.DataFrame], Dict[str, Any]]:

        config = self.user_config
        default_values = self._read_default_values(config)
        self._parameters = self._check_index(self._parameters)
        return self._parameters, default_values


class _ReadTabular(ReadStrategy):
    def __init__(self, user_config: Dict[str, Dict], keep_whitespace: bool = False):
        super().__init__(user_config)
        self.keep_whitespace = keep_whitespace

    def _check_set(self, df: pd.DataFrame, config_details: Dict, name: str):

        logger.info("Checking set %s", name)
        narrow = df

        return narrow

    def _convert_wide_2_narrow(self, df: pd.DataFrame, name: str):
        """Converts a dataframe from wide to narrow format

        Arguments
        ---------
        df: pd.DataFrame
        expected_headers: List
        name: str
        """
        actual_headers = list(df.columns)

        if "MODEOFOPERATION" in actual_headers:
            df = df.rename(columns={"MODEOFOPERATION": "MODE_OF_OPERATION"})

        if actual_headers[-1] == "VALUE":
            logger.info(
                f"{name} is already in narrow form with headers {actual_headers}"
            )
            narrow = df
            converted_headers = actual_headers[:-1]  # remove "VALUE"
        else:
            try:
                converted_headers = [
                    x for x in actual_headers if not isinstance(x, int)
                ]
                converted_headers += ["YEAR"]
                if "VALUE" in converted_headers:
                    raise OtooleError(
                        resource=name,
                        message="'VALUE' can not be a header in wide format data",
                    )
                narrow = pd.melt(
                    df,
                    id_vars=converted_headers[:-1],
                    var_name=converted_headers[-1],  # Normally 'YEAR'
                    value_name="new_VALUE",
                )
                narrow = narrow.rename(columns={"new_VALUE": "VALUE"})
                logger.info(f"{name} reshaped from wide to narrow format")
            except IndexError as ex:
                logger.debug(f"Could not reshape {name}")
                raise ex

        all_headers = converted_headers + ["VALUE"]
        return narrow[all_headers].set_index(converted_headers)

    def _whitespace_converter(self, indices: List[str]) -> Dict[str, Any]:
        """Creates converter for striping whitespace in dataframe

        Arguments
        ---------
        indicies: List[str]
            Column headers of dataframe

        Returns
        -------
        Dict[str,Any]
            Converter dictionary
        """
        if self.keep_whitespace:
            return {}
        else:
            return {x: str.strip for x in indices}


class ReadExcel(_ReadTabular):
    """Read in an Excel spreadsheet in wide format to a dict of Pandas DataFrames"""

    def read(
        self, filepath: Union[str, TextIO], **kwargs
    ) -> Tuple[Dict[str, pd.DataFrame], Dict[str, Any]]:

        config = self.user_config
        default_values = self._read_default_values(config)
        excel_to_csv = create_name_mappings(config, map_full_to_short=False)

        xl = pd.ExcelFile(filepath, engine="openpyxl")
        self._compare_read_to_expected(names=xl.sheet_names, short_names=True)

        input_data = {}

        for name in xl.sheet_names:

            try:
                mod_name = excel_to_csv[name]
            except KeyError:
                mod_name = name

            config_details = config[mod_name]

            df = xl.parse(name)

            entity_type = config[mod_name]["type"]

            if entity_type == "param":
                narrow = self._convert_wide_2_narrow(df, mod_name)
            elif entity_type == "set":
                narrow = self._check_set(df, config_details, mod_name)

            input_data[mod_name] = narrow

        for config_type in ["param", "set"]:
            input_data = self._get_missing_input_dataframes(
                input_data, config_type=config_type
            )

        input_data = self._check_index(input_data)

        return input_data, default_values


class ReadCsv(_ReadTabular):
    """Read in a folder of CSV files"""

    def read(
        self, filepath, **kwargs
    ) -> Tuple[Dict[str, pd.DataFrame], Dict[str, Any]]:

        input_data = {}

        self._check_for_default_values_csv(filepath)
        self._compare_read_to_expected(
            names=[f.split(".csv")[0] for f in os.listdir(filepath)]
        )

        default_values = self._read_default_values(self.user_config)

        for parameter, details in self.user_config.items():
            logger.info("Looking for %s", parameter)

            entity_type = details["type"]
            try:
                converter = self._whitespace_converter(details["indices"])
            except KeyError:  # sets don't have indices def
                converter = self._whitespace_converter(["VALUE"])

            if entity_type == "param":
                df = self._get_input_data(filepath, parameter, details, converter)
                narrow = self._convert_wide_2_narrow(df, parameter)
                if not narrow.empty:
                    narrow_checked = check_datatypes(
                        narrow, self.user_config, parameter
                    )
                else:
                    narrow_checked = narrow

            elif entity_type == "set":
                df = self._get_input_data(filepath, parameter, details, converter)
                narrow = self._check_set(df, details, parameter)
                if not narrow.empty:
                    narrow_checked = check_set_datatype(
                        narrow, self.user_config, parameter
                    )
                else:
                    narrow_checked = narrow

            else:  # results
                continue

            input_data[parameter] = narrow_checked

        for config_type in ["param", "set"]:
            input_data = self._get_missing_input_dataframes(
                input_data, config_type=config_type
            )

        input_data = self._check_index(input_data)

        return input_data, default_values

    @staticmethod
    def _get_input_data(
        filepath: str, parameter: str, details: Dict, converter: Optional[Dict] = None
    ) -> pd.DataFrame:
        """Reads in and checks CSV data format.

        Arguments
        ---------
        filepath:str
            Directory of csv files
        parameter:str
            parameter name
        config_details: dict[str,Union[str,float,int]]
            configuration data for the parameter being read in

        Returns
        -------
        pd.DataFrame
            CSV data as a dataframe
        """
        converter = {} if not converter else converter
        csv_path = os.path.join(filepath, parameter + ".csv")
        try:
            df = pd.read_csv(csv_path, converters=converter)
        except pd.errors.EmptyDataError:
            logger.error("No data found in file for %s", parameter)
            expected_columns = details["indices"]
            default_columns = expected_columns + ["VALUE"]
            df = pd.DataFrame(columns=default_columns)
        return df

    @staticmethod
    def _check_for_default_values_csv(filepath: str) -> None:
        """Checks for a default values csv, which has been deprecated.

        Arguments
        ---------
        filepath:str
            Directory of csv files

        Raises
        ------
        OtooleDeprecationError
            If a default_values.csv is found in input data
        """

        default_values_csv_path = os.path.join(
            os.path.dirname(filepath), "default_values.csv"
        )
        if os.path.exists(default_values_csv_path):
            raise OtooleDeprecationError(
                resource="data/default_values.csv",
                message="Remove default_values.csv and define all default values in the configuration file",
            )


class ReadDatafile(ReadStrategy):
    def read(
        self, filepath, **kwargs
    ) -> Tuple[Dict[str, pd.DataFrame], Dict[str, Any]]:

        config = self.user_config
        default_values = self._read_default_values(config)
        amply_datafile = self.read_in_datafile(filepath, config)
        inputs = self._convert_amply_to_dataframe(amply_datafile, config)
        for config_type in ["param", "set"]:
            inputs = self._get_missing_input_dataframes(inputs, config_type=config_type)
        inputs = self._check_index(inputs)
        return inputs, default_values

    def read_in_datafile(self, path_to_datafile: str, config: Dict) -> Amply:
        """Read in a datafile using the Amply parsing class

        Arguments
        ---------
        path_to_datafile: str
        config: Dict
        """
        parameter_definitions = self._load_parameter_definitions(config)
        datafile_parser = Amply(parameter_definitions)

        with open(path_to_datafile, "r") as datafile:
            datafile_parser.load_file(datafile)

        return datafile_parser

    def _load_parameter_definitions(self, config: dict) -> str:
        """Load the set and parameter dimensions into datafile parser

        Returns
        -------
        str
        """
        elements = ""

        for name, attributes in config.items():
            if attributes["type"] == "param":
                elements += "param {} {};\n".format(
                    name, "{" + ",".join(attributes["indices"]) + "}"
                )
            elif attributes["type"] == "symbolic":
                elements += "param {0} symbolic := '{1}' ;\n".format(
                    name, attributes["default"]
                )
            elif attributes["type"] == "set":
                elements += "set {};\n".format(name)

        return elements

    def _convert_amply_to_dataframe(
        self, datafile_parser: Amply, config: Dict
    ) -> Dict[str, pd.DataFrame]:
        """Converts an amply parser to a dict of pandas dataframes

        Arguments
        ---------
        datafile_parser : Amply
        config : Dict

        Returns
        -------
        dict of pandas.DataFrame
        """

        dict_of_dataframes = {}  # type: Dict[str, pd.DataFrame]

        for name in datafile_parser.symbols.keys():
            logger.debug("Extracting data for %s", name)
            if name in config and config[name]["type"] == "param":
                dict_of_dataframes[name] = self.extract_param(
                    config, name, datafile_parser, dict_of_dataframes
                )
            elif name in config and config[name]["type"] == "set":
                dict_of_dataframes[name] = self.extract_set(
                    datafile_parser, name, config, dict_of_dataframes
                )
            else:
                logger.warning(
                    "Parameter {} could not be found in the configuration.".format(name)
                )

        return dict_of_dataframes

    def extract_set(
        self, datafile_parser, name, config, dict_of_dataframes
    ) -> pd.DataFrame:
        data = datafile_parser[name].data

        indices = ["VALUE"]
        df = pd.DataFrame(data=data, columns=indices, dtype=config[name]["dtype"])

        return check_set_datatype(df, config, name)

    def extract_param(
        self, config, name, datafile_parser, dict_of_dataframes
    ) -> pd.DataFrame:
        indices = config[name]["indices"].copy()
        indices_dtypes = [config[index]["dtype"] for index in indices]
        indices.append("VALUE")
        indices_dtypes.append("float")

        raw_data = datafile_parser[name].data
        data = self._convert_amply_data_to_list(raw_data)
        df = pd.DataFrame(data=data, columns=indices)
        try:
            return check_datatypes(df, config, name)
        except ValueError as ex:
            msg = "Validation error when checking datatype of {}: {}".format(
                name, str(ex)
            )
            raise ValueError(msg)

    def _convert_amply_data_to_list(self, amply_data: Dict) -> List[List]:
        """Flattens a dictionary into a list of lists

        Arguments
        ---------
        amply_data: dict
        """

        data = []

        raw_data = flatten(amply_data)
        for key, value in raw_data.items():
            data.append(list(key) + [value])

        return data<|MERGE_RESOLUTION|>--- conflicted
+++ resolved
@@ -6,15 +6,7 @@
 from amply import Amply
 from flatten_dict import flatten
 
-<<<<<<< HEAD
-from otoole.exceptions import (
-    OtooleDeprecationError,
-    OtooleError,
-    OtooleExcelNameMismatchError,
-)
-=======
-from otoole.exceptions import OtooleDeprecationError
->>>>>>> a10d336e
+from otoole.exceptions import OtooleDeprecationError, OtooleError
 from otoole.input import ReadStrategy
 from otoole.preprocess.longify_data import check_datatypes, check_set_datatype
 from otoole.utils import create_name_mappings
