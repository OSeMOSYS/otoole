"""Provides a command line interface to the ``otoole`` package

The key functions are **convert**, **cplex** and **viz**.

The ``convert`` command allows convertion of multiple different OSeMOSYS input formats
including from/to csv, an AMPL format datafile, a folder of
CSVs, an Excel workbook with one tab per parameter, an SQLite database

The ``cplex`` command provides access to scripts which transform and process a CPLEX
solution file into a format which is more readily processed - either to CBC or CSV
format.

The ``validate`` command checks the technology and fuel names
against a standard or user defined configuration file.

The **viz** command allows you to produce a Reference Energy System diagram

Example
-------

Ask for help on the command line::

    >>> $ otoole --help
    usage: otoole [-h] [--verbose] [--version] {convert,cplex,validate,viz} ...

    otoole: Python toolkit of OSeMOSYS users

    positional arguments:
    {convert,cplex,validate,viz}
        convert             Convert from one input format to another
        cplex               Process a CPLEX solution file
        validate            Validate an OSeMOSYS model
        viz                 Visualise the model

    optional arguments:
    -h, --help            show this help message and exit
    --verbose, -v         Enable debug mode
    --version, -V         The version of otoole

"""
import argparse
import logging
import os
import shutil
import sys

<<<<<<< HEAD
from otoole import (
    ReadCbc,
    ReadCplex,
    ReadCsv,
    ReadDatafile,
    ReadExcel,
    ReadGlpk,
    ReadGurobi,
    WriteCsv,
    WriteDatafile,
    WriteExcel,
    __version__,
)
=======
from otoole import __version__, convert, convert_results, read
>>>>>>> b24a24ba
from otoole.exceptions import OtooleSetupError
from otoole.preprocess.setup import get_config_setup_data, get_csv_setup_data
from otoole.utils import read_packaged_file
from otoole.validate import main as validate
from otoole.visualise import create_res
from otoole.write_strategies import WriteCsv

logger = logging.getLogger(__name__)


def validate_model(args):
    data_format = args.data_format
    data_file = args.data_file
    user_config = args.user_config

    input_data, _ = read(user_config, data_format, data_file)

    if args.validate_config:
        validation_config = read_packaged_file(args.validate_config)
        validate(input_data, validation_config)
    else:
        validate(input_data)


def _result_matrix(args):
    """Covert results"""
    convert_results(
        args.config,
        args.from_format,
        args.to_format,
        args.from_path,
        args.to_path,
        args.input_format,
        args.input_path,
        write_defaults=args.write_defaults,
    )

<<<<<<< HEAD
    read_strategy = None
    write_strategy = None

    config = None
    if args.config:
        _, ending = os.path.splitext(args.config)
        with open(args.config, "r") as config_file:
            config = _read_file(config_file, ending)
        logger.info("Reading config from {}".format(args.config))
        logger.info("Validating config from {}".format(args.config))
        validate_config(config)

    # set read strategy

    if args.from_format == "cbc":
        read_strategy = ReadCbc(user_config=config)
    elif args.from_format == "cplex":
        read_strategy = ReadCplex(user_config=config)
    elif args.from_format == "gurobi":
        read_strategy = ReadGurobi(user_config=config)
    elif args.from_format == "glpk":
        read_strategy = ReadGlpk(user_config=config, glpk_model=args.glpk_model)

    # set write strategy
=======
>>>>>>> b24a24ba

def _conversion_matrix(args):
    """Convert from one format to another

    Implemented conversion functions::

        from\to     ex cs df
        --------------------
        excel       -- yy --
        csv         nn -- nn
        datafile    nn -- --

    """
    convert(
        args.config,
        args.from_format,
        args.to_format,
        args.from_path,
        args.to_path,
        write_defaults=args.write_defaults,
        keep_whitespace=args.keep_whitespace,
    )


def data2res(args):
    """Get input data and call res creation."""

    data_format = args.data_format
    data_path = args.data_path
    config = args.config
    resfile = args.resfile

    input_data, _ = read(config, data_format, data_path)

    create_res(input_data, resfile)


def setup(args):
    """Creates template data"""

    data_type = args.data_type
    data_path = args.data_path
    write_defaults = args.write_defaults
    overwrite = args.overwrite

    if os.path.exists(data_path) and not overwrite:
        raise OtooleSetupError(resource=data_path)

    if data_type == "config":
        shutil.copyfile(
            os.path.join(os.path.dirname(__file__), "preprocess", "config.yaml"),
            data_path,
        )
    elif data_type == "csv":
        config = get_config_setup_data()
        input_data, default_values = get_csv_setup_data(config)
        WriteCsv(user_config=config).write(
            input_data, data_path, default_values, write_defaults=write_defaults
        )


def get_parser():
    parser = argparse.ArgumentParser(
        description="otoole: Python toolkit of OSeMOSYS users"
    )

    parser.add_argument(
        "--verbose", "-v", help="Enable debug mode", action="count", default=0
    )
    parser.add_argument(
        "--version",
        "-V",
        action="version",
        version=__version__,
        help="The version of otoole",
    )

    subparsers = parser.add_subparsers()

    # Parser for results
    result_parser = subparsers.add_parser("results", help="Post-process solution files")
    result_parser.add_argument(
        "from_format",
        help="Result data format to convert from",
        choices=sorted(["cbc", "cplex", "gurobi", "glpk"]),
    )
    result_parser.add_argument(
        "to_format",
        help="Result data format to convert to",
        choices=sorted(["csv"]),
    )
    result_parser.add_argument(
        "from_path", help="Path to file or folder to convert from"
    )
    result_parser.add_argument("to_path", help="Path to file or folder to convert to")

    result_parser.add_argument(
        "input_format",
        help="Input data format",
        choices=sorted(["csv", "datafile", "excel"]),
    )
    result_parser.add_argument("input_path", help="Path to input_data")
    result_parser.add_argument("config", help="Path to config YAML file")
    result_parser.add_argument(
        "--glpk_model",
        help="GLPK model file required for processing GLPK results",
        default=None,
    )
    result_parser.add_argument(
        "--write_defaults",
        help="Writes default values",
        default=False,
        action="store_true",
    )
    result_parser.set_defaults(func=_result_matrix)

    # Parser for conversion
    convert_parser = subparsers.add_parser(
        "convert", help="Convert from one input format to another"
    )
    convert_parser.add_argument(
        "from_format",
        help="Input data format to convert from",
        choices=sorted(["datafile", "excel", "csv"]),
    )
    convert_parser.add_argument(
        "to_format",
        help="Input data format to convert to",
        choices=sorted(["datafile", "csv", "excel"]),
    )
    convert_parser.add_argument(
        "from_path", help="Path to file or folder to convert from"
    )
    convert_parser.add_argument("to_path", help="Path to file or folder to convert to")
    convert_parser.add_argument("config", help="Path to config YAML file")
    convert_parser.add_argument(
        "--write_defaults",
        help="Writes default values",
        default=False,
        action="store_true",
    )
    convert_parser.add_argument(
        "--keep_whitespace",
        help="Keeps leading/trailing whitespace",
        default=False,
        action="store_true",
    )
    convert_parser.set_defaults(func=_conversion_matrix)

    # Parser for validation
    valid_parser = subparsers.add_parser("validate", help="Validate an OSeMOSYS model")
    valid_parser.add_argument(
        "data_format",
        help="Input data format",
        choices=sorted(["datafile", "excel", "csv"]),
    )
    valid_parser.add_argument(
        "data_file", help="Path to the OSeMOSYS data file to validate"
    )
    valid_parser.add_argument("user_config", help="Path to config YAML file")
    valid_parser.add_argument(
        "--validate_config", help="Path to a user-defined validation-config file"
    )
    valid_parser.set_defaults(func=validate_model)

    # Parser for visualisation
    viz_parser = subparsers.add_parser("viz", help="Visualise the model")
    viz_subparsers = viz_parser.add_subparsers()

    res_parser = viz_subparsers.add_parser(
        "res", help="Generate a reference energy system"
    )
    res_parser.add_argument(
        "data_format",
        help="Input data format",
        choices=sorted(["datafile", "excel", "csv"]),
    )
    res_parser.add_argument("data_path", help="Input data path")
    res_parser.add_argument("resfile", help="Path to reference energy system")
    res_parser.add_argument("config", help="Path to config YAML file")
    res_parser.set_defaults(func=data2res)

    # parser for setup
    setup_parser = subparsers.add_parser("setup", help="Setup template files")
    setup_parser.add_argument(
        "data_type", help="Type of file to setup", choices=sorted(["config", "csv"])
    )
    setup_parser.add_argument("data_path", help="Path to file or folder to save to")
    setup_parser.add_argument(
        "--write_defaults",
        help="Writes default values",
        default=False,
        action="store_true",
    )
    setup_parser.add_argument(
        "--overwrite",
        help="Overwrites existing data",
        default=False,
        action="store_true",
    )
    setup_parser.set_defaults(func=setup)

    return parser


class DeprecateAction(argparse.Action):
    def __call__(self, parser, namespace, values, option_string=None):
        logger.warning(f"Argument {self.option_strings} is deprecated and is ignored.")
        delattr(namespace, self.dest)


def main():

    parser = get_parser()
    args = parser.parse_args(sys.argv[1:])

    if args.verbose >= 1 and args.verbose < 2:
        logging.basicConfig(level=logging.INFO)
    if args.verbose > 2:
        logging.basicConfig(level=logging.DEBUG)

    def exception_handler(
        exception_type, exception, traceback, debug_hook=sys.excepthook
    ):
        if args.verbose:
            debug_hook(exception_type, exception, traceback)
        else:
            print("{}: {}".format(exception_type.__name__, str(exception)))

    sys.excepthook = exception_handler

    if "func" in args:
        args.func(args)
    else:
        parser.print_help()<|MERGE_RESOLUTION|>--- conflicted
+++ resolved
@@ -44,23 +44,7 @@
 import shutil
 import sys
 
-<<<<<<< HEAD
-from otoole import (
-    ReadCbc,
-    ReadCplex,
-    ReadCsv,
-    ReadDatafile,
-    ReadExcel,
-    ReadGlpk,
-    ReadGurobi,
-    WriteCsv,
-    WriteDatafile,
-    WriteExcel,
-    __version__,
-)
-=======
 from otoole import __version__, convert, convert_results, read
->>>>>>> b24a24ba
 from otoole.exceptions import OtooleSetupError
 from otoole.preprocess.setup import get_config_setup_data, get_csv_setup_data
 from otoole.utils import read_packaged_file
@@ -98,33 +82,6 @@
         write_defaults=args.write_defaults,
     )
 
-<<<<<<< HEAD
-    read_strategy = None
-    write_strategy = None
-
-    config = None
-    if args.config:
-        _, ending = os.path.splitext(args.config)
-        with open(args.config, "r") as config_file:
-            config = _read_file(config_file, ending)
-        logger.info("Reading config from {}".format(args.config))
-        logger.info("Validating config from {}".format(args.config))
-        validate_config(config)
-
-    # set read strategy
-
-    if args.from_format == "cbc":
-        read_strategy = ReadCbc(user_config=config)
-    elif args.from_format == "cplex":
-        read_strategy = ReadCplex(user_config=config)
-    elif args.from_format == "gurobi":
-        read_strategy = ReadGurobi(user_config=config)
-    elif args.from_format == "glpk":
-        read_strategy = ReadGlpk(user_config=config, glpk_model=args.glpk_model)
-
-    # set write strategy
-=======
->>>>>>> b24a24ba
 
 def _conversion_matrix(args):
     """Convert from one format to another
