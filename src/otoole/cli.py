--- conflicted
+++ resolved
@@ -209,11 +209,7 @@
 
     if read_strategy and write_strategy:
         context = Context(read_strategy, write_strategy)
-<<<<<<< HEAD
         context.convert(from_path, to_path)
-=======
-        context.convert(args.from_path, args.to_path, input_data=input_data)
->>>>>>> cb54c4cd
     else:
         raise NotImplementedError(msg)
 
