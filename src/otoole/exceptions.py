--- conflicted
+++ resolved
@@ -41,7 +41,6 @@
         self.message = message
 
 
-<<<<<<< HEAD
 class OtooleConfigFileError(OtooleException):
     """Config file validation error
 
@@ -57,7 +56,8 @@
 
     def __str__(self):
         return f"{self.message}"
-=======
+
+
 class OtooleExcelNameLengthError(OtooleException):
     """Invalid tab name for writing to Excel."""
 
@@ -85,5 +85,4 @@
         super().__init__(self.message)
 
     def __str__(self):
-        return f"{self.excel_name} -> {self.message}"
->>>>>>> f9d7c0fe
+        return f"{self.excel_name} -> {self.message}"