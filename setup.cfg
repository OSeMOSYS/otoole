--- conflicted
+++ resolved
@@ -44,11 +44,7 @@
 # The usage of test_requires is discouraged, see `Dependency Management` docs
 # tests_require = pytest; pytest-cov
 # Require a specific Python version, e.g. Python 2.7 or >= 3.4
-<<<<<<< HEAD
-python_requires = >=3.6
-=======
 python_requires = >=3.7
->>>>>>> f0747a84
 
 [options.packages.find]
 where = src
